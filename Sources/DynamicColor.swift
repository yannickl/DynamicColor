--- conflicted
+++ resolved
@@ -79,22 +79,13 @@
    - parameter alphaChannel: If true the given hex-decimal UInt32 includes the alpha channel (e.g. 0xFF0000FF).
    */
   public convenience init(hex: UInt32, useAlpha alphaChannel: Bool = false) {
-<<<<<<< HEAD
-    let mask      = 0xFF
+    let mask      = UInt32(0xFF)
     let cappedHex = !alphaChannel && hex > 0xffffff ? 0xffffff : hex
 
-    let r = Int(cappedHex >> (alphaChannel ? 24 : 16)) & mask
-    let g = Int(cappedHex >> (alphaChannel ? 16 : 8)) & mask
-    let b = Int(cappedHex >> (alphaChannel ? 8 : 0)) & mask
-    let a = alphaChannel ? Int(cappedHex) & mask : 255
-=======
-    let mask = UInt32(0xFF)
-
-    let r = hex >> (alphaChannel ? 24 : 16) & mask
-    let g = hex >> (alphaChannel ? 16 : 8) & mask
-    let b = hex >> (alphaChannel ? 8 : 0) & mask
-    let a = alphaChannel ? hex & mask : 255
->>>>>>> 29244bc8
+    let r = cappedHex >> (alphaChannel ? 24 : 16) & mask
+    let g = cappedHex >> (alphaChannel ? 16 : 8) & mask
+    let b = cappedHex >> (alphaChannel ? 8 : 0) & mask
+    let a = alphaChannel ? cappedHex & mask : 255
 
     let red   = CGFloat(r) / 255
     let green = CGFloat(g) / 255
